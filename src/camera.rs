--- conflicted
+++ resolved
@@ -64,11 +64,7 @@
         for j in 0..self.image_height {
             for i in 0..self.image_width {
                 let pixel_color_sum: Vec3 = (0..self.samples_per_pixel)
-<<<<<<< HEAD
-                    .map(|_| ray_color(&self.get_ray(i, j), world))
-=======
                     .map(|_| ray_color(&self.get_ray(i, j), self.max_depth, world))
->>>>>>> 8bd781bf
                     .sum();
                 let pixel_color = pixel_color_sum * self.pixel_sample_scale;
                 let pixel = img.get_pixel_mut(i, j);
