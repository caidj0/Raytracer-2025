--- conflicted
+++ resolved
@@ -1,6 +1,3 @@
 pub mod color;
-<<<<<<< HEAD
-=======
 pub mod ray;
->>>>>>> 1f178f6e
 pub mod vec3;